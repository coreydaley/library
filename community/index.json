{
    "cakephp": {
        "templates": [
            {
                "description": "An example CakePHP application with no database. For more information about using this template, including OpenShift considerations, see https://github.com/openshift/cake-ex/blob/master/README.md.",
                "docs": "https://github.com/openshift/cakephp-ex/blob/master/README.md",
                "name": "cakephp-example",
                "path": "community/cakephp/templates/cakephp-example.json",
                "source_url": "https://raw.githubusercontent.com/openshift/cakephp-ex/master/openshift/templates/cakephp.json"
            },
            {
                "description": "An example CakePHP application with a MySQL database. For more information about using this template, including OpenShift considerations, see https://github.com/openshift/cakephp-ex/blob/master/README.md.\n\nWARNING: Any data stored will be lost upon pod destruction. Only use this template for testing.",
                "docs": "https://github.com/openshift/cakephp-ex/blob/master/README.md",
                "name": "cakephp-mysql-example",
                "path": "community/cakephp/templates/cakephp-mysql-example.json",
                "source_url": "https://raw.githubusercontent.com/openshift/cakephp-ex/master/openshift/templates/cakephp-mysql.json"
            },
            {
                "description": "An example CakePHP application with a MySQL database. For more information about using this template, including OpenShift considerations, see https://github.com/openshift/cakephp-ex/blob/master/README.md.",
                "docs": "https://github.com/openshift/cakephp-ex/blob/master/README.md",
                "name": "cakephp-mysql-persistent",
                "path": "community/cakephp/templates/cakephp-mysql-persistent.json",
                "source_url": "https://raw.githubusercontent.com/openshift/cakephp-ex/master/openshift/templates/cakephp-mysql-persistent.json"
            }
        ]
    },
    "dancer": {
        "templates": [
            {
                "description": "An example Dancer application with no database. For more information about using this template, including OpenShift considerations, see https://github.com/openshift/dancer-ex/blob/master/README.md.",
                "docs": "https://github.com/openshift/dancer-ex/blob/master/README.md",
                "name": "dancer-example",
                "path": "community/dancer/templates/dancer-example.json",
                "source_url": "https://raw.githubusercontent.com/openshift/dancer-ex/master/openshift/templates/dancer.json"
            },
            {
                "description": "An example Dancer application with a MySQL database. For more information about using this template, including OpenShift considerations, see https://github.com/openshift/dancer-ex/blob/master/README.md.\n\nWARNING: Any data stored will be lost upon pod destruction. Only use this template for testing.",
                "docs": "https://github.com/openshift/dancer-ex/blob/master/README.md",
                "name": "dancer-mysql-example",
                "path": "community/dancer/templates/dancer-mysql-example.json",
                "source_url": "https://raw.githubusercontent.com/openshift/dancer-ex/master/openshift/templates/dancer-mysql.json"
            },
            {
                "description": "An example Dancer application with a MySQL database. For more information about using this template, including OpenShift considerations, see https://github.com/openshift/dancer-ex/blob/master/README.md.",
                "docs": "https://github.com/openshift/dancer-ex/blob/master/README.md",
                "name": "dancer-mysql-persistent",
                "path": "community/dancer/templates/dancer-mysql-persistent.json",
                "source_url": "https://raw.githubusercontent.com/openshift/dancer-ex/master/openshift/templates/dancer-mysql-persistent.json"
            }
        ]
    },
    "django": {
        "templates": [
            {
                "description": "An example Django application with no database. For more information about using this template, including OpenShift considerations, see https://github.com/openshift/django-ex/blob/master/README.md.",
                "docs": "https://github.com/openshift/django-ex/blob/master/README.md",
                "name": "django-example",
                "path": "community/django/templates/django-example.json",
                "source_url": "https://raw.githubusercontent.com/openshift/django-ex/master/openshift/templates/django.json"
            },
            {
                "description": "An example Django application with a PostgreSQL database. For more information about using this template, including OpenShift considerations, see https://github.com/openshift/django-ex/blob/master/README.md.\n\nWARNING: Any data stored will be lost upon pod destruction. Only use this template for testing.",
                "docs": "https://github.com/openshift/django-ex/blob/master/README.md",
                "name": "django-psql-example",
                "path": "community/django/templates/django-psql-example.json",
                "source_url": "https://raw.githubusercontent.com/openshift/django-ex/master/openshift/templates/django-postgresql.json"
            },
            {
                "description": "An example Django application with a PostgreSQL database. For more information about using this template, including OpenShift considerations, see https://github.com/openshift/django-ex/blob/master/README.md.",
                "docs": "https://github.com/openshift/django-ex/blob/master/README.md",
                "name": "django-psql-persistent",
                "path": "community/django/templates/django-psql-persistent.json",
                "source_url": "https://raw.githubusercontent.com/openshift/django-ex/master/openshift/templates/django-postgresql-persistent.json"
            }
        ]
    },
    "laravel": {
        "templates": [
            {
                "description": "An example Laravel application with a MySQL database. For more information about using this template, including OpenShift considerations, see https://github.com/luciddreamz/laravel-ex/blob/master/readme.md.",
                "docs": "https://github.com/luciddreamz/laravel-ex/blob/master/readme.md",
                "name": "laravel-mysql-example",
                "path": "community/laravel/templates/laravel-mysql-example.json",
                "source_url": "https://raw.githubusercontent.com/luciddreamz/laravel-ex/master/openshift/templates/laravel-mysql.json"
            },
            {
                "description": "An example Laravel application with a PostgreSQL database. For more information about using this template, including OpenShift considerations, see https://github.com/luciddreamz/laravel-ex/blob/master/readme.md.",
                "docs": "https://github.com/luciddreamz/laravel-ex/blob/master/readme.md",
                "name": "laravel-pgsql-example",
                "path": "community/laravel/templates/laravel-pgsql-example.json",
                "source_url": "https://raw.githubusercontent.com/luciddreamz/laravel-ex/master/openshift/templates/laravel-postgresql.json"
            },
            {
                "description": "An example Laravel application with a SQLite database. For more information about using this template, including OpenShift considerations, see https://github.com/luciddreamz/laravel-ex/blob/master/readme.md.\n\nWARNING: Any data stored will be lost upon pod destruction. Only use this template for testing.",
                "docs": "https://github.com/luciddreamz/laravel-ex/blob/master/readme.md",
                "name": "laravel-sqlite-example",
                "path": "community/laravel/templates/laravel-sqlite-example.json",
                "source_url": "https://raw.githubusercontent.com/luciddreamz/laravel-ex/master/openshift/templates/laravel-sqlite.json"
            }
        ]
    },
<<<<<<< HEAD
    "mailcatcher": {
        "templates": [
            {
                "description": "MailCatcher ( https://mailcatcher.me ) runs a super simple SMTP server which catches any message sent to it to display in a web interface.\nIt uses mailcatcher image from unofficial repository at docker hub. https://hub.docker.com/r/schickling/mailcatcher/",
                "docs": "https://github.com/oprudkyi/openshift-templates/blob/master/mailcatcher/README.md",
                "name": "mailcatcher",
                "path": "community/mailcatcher/templates/mailcatcher.json",
                "source_url": "https://raw.githubusercontent.com/oprudkyi/openshift-templates/master/mailcatcher/mailcatcher.yaml"
=======
    "mariadb": {
        "imagestreams": [
            {
                "docs": "https://github.com/sclorg/mariadb-container/blob/master/README.md",
                "name": "mariadb",
                "path": "community/mariadb/imagestreams/mariadb-centos7.json",
                "source_url": "https://raw.githubusercontent.com/openshift/origin/master/examples/image-streams/image-streams-centos7.json"
            }
        ],
        "templates": [
            {
                "description": "MariaDB database service, without persistent storage. For more information about using this template, including OpenShift considerations, see https://github.com/sclorg/mariadb-container/blob/master/10.1/README.md.\n\nWARNING: Any data stored will be lost upon pod destruction. Only use this template for testing",
                "docs": "https://github.com/openshift/origin/blob/master/examples/db-templates/README.md",
                "name": "mariadb-ephemeral",
                "path": "community/mariadb/templates/mariadb-ephemeral.json",
                "source_url": "https://raw.githubusercontent.com/openshift/origin/master/examples/db-templates/mariadb-ephemeral-template.json"
            },
            {
                "description": "MariaDB database service, with persistent storage. For more information about using this template, including OpenShift considerations, see https://github.com/sclorg/mariadb-container/blob/master/10.1/README.md.\n\nNOTE: Scaling to more than one replica is not supported. You must have persistent volumes available in your cluster to use this template.",
                "docs": "https://github.com/openshift/origin/blob/master/examples/db-templates/README.md",
                "name": "mariadb-persistent",
                "path": "community/mariadb/templates/mariadb-persistent.json",
                "source_url": "https://raw.githubusercontent.com/openshift/origin/master/examples/db-templates/mariadb-persistent-template.json"
            }
        ]
    },
    "mongodb": {
        "imagestreams": [
            {
                "docs": "https://github.com/sclorg/mongodb-container/blob/master/README.md",
                "name": "mongodb",
                "path": "community/mongodb/imagestreams/mongodb-centos7.json",
                "source_url": "https://raw.githubusercontent.com/openshift/origin/master/examples/image-streams/image-streams-centos7.json"
            }
        ],
        "templates": [
            {
                "description": "MongoDB database service, without persistent storage. For more information about using this template, including OpenShift considerations, see https://github.com/sclorg/mongodb-container/blob/master/3.2/README.md.\n\nWARNING: Any data stored will be lost upon pod destruction. Only use this template for testing",
                "docs": "https://github.com/openshift/origin/blob/master/examples/db-templates/README.md",
                "name": "mongodb-ephemeral",
                "path": "community/mongodb/templates/mongodb-ephemeral.json",
                "source_url": "https://raw.githubusercontent.com/openshift/origin/master/examples/db-templates/mongodb-ephemeral-template.json"
            },
            {
                "description": "MongoDB database service, with persistent storage. For more information about using this template, including OpenShift considerations, see https://github.com/sclorg/mongodb-container/blob/master/3.2/README.md.\n\nNOTE: Scaling to more than one replica is not supported. You must have persistent volumes available in your cluster to use this template.",
                "docs": "https://github.com/openshift/origin/blob/master/examples/db-templates/README.md",
                "name": "mongodb-persistent",
                "path": "community/mongodb/templates/mongodb-persistent.json",
                "source_url": "https://raw.githubusercontent.com/openshift/origin/master/examples/db-templates/mongodb-persistent-template.json"
            }
        ]
    },
    "mysql": {
        "imagestreams": [
            {
                "docs": "https://github.com/sclorg/mysql-container/blob/master/README.md",
                "name": "mysql",
                "path": "community/mysql/imagestreams/mysql-centos7.json",
                "source_url": "https://raw.githubusercontent.com/openshift/origin/master/examples/image-streams/image-streams-centos7.json"
            }
        ],
        "templates": [
            {
                "description": "MySQL database service, without persistent storage. For more information about using this template, including OpenShift considerations, see https://github.com/sclorg/mysql-container/blob/master/5.7/README.md.\n\nWARNING: Any data stored will be lost upon pod destruction. Only use this template for testing",
                "docs": "https://github.com/openshift/origin/blob/master/examples/db-templates/README.md",
                "name": "mysql-ephemeral",
                "path": "community/mysql/templates/mysql-ephemeral.json",
                "source_url": "https://raw.githubusercontent.com/openshift/origin/master/examples/db-templates/mysql-ephemeral-template.json"
            },
            {
                "description": "MySQL database service, with persistent storage. For more information about using this template, including OpenShift considerations, see https://github.com/sclorg/mysql-container/blob/master/5.7/README.md.\n\nNOTE: Scaling to more than one replica is not supported. You must have persistent volumes available in your cluster to use this template.",
                "docs": "https://github.com/openshift/origin/blob/master/examples/db-templates/README.md",
                "name": "mysql-persistent",
                "path": "community/mysql/templates/mysql-persistent.json",
                "source_url": "https://raw.githubusercontent.com/openshift/origin/master/examples/db-templates/mysql-persistent-template.json"
            }
        ]
    },
    "nodejs": {
        "imagestreams": [
            {
                "docs": "https://github.com/sclorg/s2i-nodejs-container/blob/master/README.md",
                "name": "nodejs",
                "path": "community/nodejs/imagestreams/nodejs-centos7.json",
                "source_url": "https://raw.githubusercontent.com/openshift/origin/master/examples/image-streams/image-streams-centos7.json"
            }
        ],
        "templates": [
            {
                "description": "An example Node.js application with no database. For more information about using this template, including OpenShift considerations, see https://github.com/openshift/nodejs-ex/blob/master/README.md.",
                "docs": "https://github.com/openshift/nodejs-ex/blob/master/README.md",
                "name": "nodejs-example",
                "path": "community/nodejs/templates/nodejs-example.json",
                "source_url": "https://raw.githubusercontent.com/openshift/nodejs-ex/master/openshift/templates/nodejs.json"
            },
            {
                "description": "An example Node.js application with a MongoDB database. For more information about using this template, including OpenShift considerations, see https://github.com/openshift/nodejs-ex/blob/master/README.md.\n\nWARNING: Any data stored will be lost upon pod destruction. Only use this template for testing.",
                "docs": "https://github.com/openshift/nodejs-ex/blob/master/README.md",
                "name": "nodejs-mongodb-example",
                "path": "community/nodejs/templates/nodejs-mongodb-example.json",
                "source_url": "https://raw.githubusercontent.com/openshift/nodejs-ex/master/openshift/templates/nodejs-mongodb.json"
            },
            {
                "description": "An example Node.js application with a MongoDB database. For more information about using this template, including OpenShift considerations, see https://github.com/openshift/nodejs-ex/blob/master/README.md.",
                "docs": "https://github.com/openshift/nodejs-ex/blob/master/README.md",
                "name": "nodejs-mongo-persistent",
                "path": "community/nodejs/templates/nodejs-mongo-persistent.json",
                "source_url": "https://raw.githubusercontent.com/openshift/nodejs-ex/master/openshift/templates/nodejs-mongodb-persistent.json"
            }
        ]
    },
    "perl": {
        "imagestreams": [
            {
                "docs": "https://github.com/sclorg/s2i-perl-container/blob/master/README.md",
                "name": "perl",
                "path": "community/perl/imagestreams/perl-centos7.json",
                "source_url": "https://raw.githubusercontent.com/openshift/origin/master/examples/image-streams/image-streams-centos7.json"
            }
        ]
    },
    "php": {
        "imagestreams": [
            {
                "docs": "https://github.com/sclorg/s2i-php-container/blob/master/README.md",
                "name": "php",
                "path": "community/php/imagestreams/php-centos7.json",
                "source_url": "https://raw.githubusercontent.com/openshift/origin/master/examples/image-streams/image-streams-centos7.json"
            }
        ]
    },
    "postgresql": {
        "imagestreams": [
            {
                "docs": "https://github.com/sclorg/postgresql-container/blob/master/README.md",
                "name": "postgresql",
                "path": "community/postgresql/imagestreams/postgresql-centos7.json",
                "source_url": "https://raw.githubusercontent.com/openshift/origin/master/examples/image-streams/image-streams-centos7.json"
            }
        ],
        "templates": [
            {
                "description": "PostgreSQL database service, without persistent storage. For more information about using this template, including OpenShift considerations, see https://github.com/sclorg/postgresql-container/blob/master/9.5.\n\nWARNING: Any data stored will be lost upon pod destruction. Only use this template for testing",
                "docs": "https://github.com/openshift/origin/blob/master/examples/db-templates/README.md",
                "name": "postgresql-ephemeral",
                "path": "community/postgresql/templates/postgresql-ephemeral.json",
                "source_url": "https://raw.githubusercontent.com/openshift/origin/master/examples/db-templates/postgresql-ephemeral-template.json"
            },
            {
                "description": "PostgreSQL database service, with persistent storage. For more information about using this template, including OpenShift considerations, see https://github.com/sclorg/postgresql-container/blob/master/9.5.\n\nNOTE: Scaling to more than one replica is not supported. You must have persistent volumes available in your cluster to use this template.",
                "docs": "https://github.com/openshift/origin/blob/master/examples/db-templates/README.md",
                "name": "postgresql-persistent",
                "path": "community/postgresql/templates/postgresql-persistent.json",
                "source_url": "https://raw.githubusercontent.com/openshift/origin/master/examples/db-templates/postgresql-persistent-template.json"
            }
        ]
    },
    "python": {
        "imagestreams": [
            {
                "docs": "https://github.com/sclorg/s2i-python-container/blob/master/README.md",
                "name": "python",
                "path": "community/python/imagestreams/python-centos7.json",
                "source_url": "https://raw.githubusercontent.com/openshift/origin/master/examples/image-streams/image-streams-centos7.json"
            }
        ]
    },
    "rails": {
        "templates": [
            {
                "description": "An example Rails application with a PostgreSQL database. For more information about using this template, including OpenShift considerations, see https://github.com/openshift/rails-ex/blob/master/README.md.\n\nWARNING: Any data stored will be lost upon pod destruction. Only use this template for testing.",
                "docs": "https://github.com/openshift/rails-ex/blob/master/README.md",
                "name": "rails-postgresql-example",
                "path": "community/rails/templates/rails-postgresql-example.json",
                "source_url": "https://raw.githubusercontent.com/openshift/rails-ex/master/openshift/templates/rails-postgresql.json"
            },
            {
                "description": "An example Rails application with a PostgreSQL database. For more information about using this template, including OpenShift considerations, see https://github.com/openshift/rails-ex/blob/master/README.md.",
                "docs": "https://github.com/openshift/rails-ex/blob/master/README.md",
                "name": "rails-pgsql-persistent",
                "path": "community/rails/templates/rails-pgsql-persistent.json",
                "source_url": "https://raw.githubusercontent.com/openshift/rails-ex/master/openshift/templates/rails-postgresql-persistent.json"
            }
        ]
    },
    "redis": {
        "imagestreams": [
            {
                "docs": "https://github.com/sclorg/redis-container/blob/master/README.md",
                "name": "redis",
                "path": "community/redis/imagestreams/redis-centos7.json",
                "source_url": "https://raw.githubusercontent.com/openshift/origin/master/examples/image-streams/image-streams-centos7.json"
            }
        ],
        "templates": [
            {
                "description": "Redis in-memory data structure store, without persistent storage. For more information about using this template, including OpenShift considerations, see https://github.com/sclorg/redis-container/blob/master/3.2.\n\nWARNING: Any data stored will be lost upon pod destruction. Only use this template for testing",
                "docs": "https://github.com/openshift/origin/blob/master/examples/db-templates/README.md",
                "name": "redis-ephemeral",
                "path": "community/redis/templates/redis-ephemeral.json",
                "source_url": "https://raw.githubusercontent.com/openshift/origin/master/examples/db-templates/redis-ephemeral-template.json"
            },
            {
                "description": "Redis in-memory data structure store, with persistent storage. For more information about using this template, including OpenShift considerations, see https://github.com/sclorg/redis-container/blob/master/3.2.\n\nNOTE: You must have persistent volumes available in your cluster to use this template.",
                "docs": "https://github.com/openshift/origin/blob/master/examples/db-templates/README.md",
                "name": "redis-persistent",
                "path": "community/redis/templates/redis-persistent.json",
                "source_url": "https://raw.githubusercontent.com/openshift/origin/master/examples/db-templates/redis-persistent-template.json"
            }
        ]
    },
    "ruby": {
        "imagestreams": [
            {
                "docs": "https://github.com/sclorg/s2i-ruby-container/blob/master/README.md",
                "name": "ruby",
                "path": "community/ruby/imagestreams/ruby-centos7.json",
                "source_url": "https://raw.githubusercontent.com/openshift/origin/master/examples/image-streams/image-streams-centos7.json"
>>>>>>> e2dbc292
            }
        ]
    },
    "swift": {
        "imagestreams": [
            {
                "docs": "https://github.com/dudash/s2i-swift/blob/master/README.md",
                "name": "swift-ubuntu",
                "path": "community/swift/imagestreams/swift-ubuntu-ubuntu14.json",
                "source_url": "https://raw.githubusercontent.com/dudash/s2i-swift/master/openshift-resources/swift-all-ubuntu14-imagestreamlist.json"
            }
        ]
    },
    "wildfly": {
        "imagestreams": [
            {
                "docs": "https://github.com/openshift-s2i/s2i-wildfly/blob/master/README.md",
                "name": "wildfly",
                "path": "community/wildfly/imagestreams/wildfly-centos7.json",
                "source_url": "https://raw.githubusercontent.com/openshift/origin/master/examples/image-streams/image-streams-centos7.json"
            }
        ]
    }
}<|MERGE_RESOLUTION|>--- conflicted
+++ resolved
@@ -99,7 +99,6 @@
             }
         ]
     },
-<<<<<<< HEAD
     "mailcatcher": {
         "templates": [
             {
@@ -108,7 +107,9 @@
                 "name": "mailcatcher",
                 "path": "community/mailcatcher/templates/mailcatcher.json",
                 "source_url": "https://raw.githubusercontent.com/oprudkyi/openshift-templates/master/mailcatcher/mailcatcher.yaml"
-=======
+            }
+        ]   
+    },
     "mariadb": {
         "imagestreams": [
             {
@@ -327,7 +328,6 @@
                 "name": "ruby",
                 "path": "community/ruby/imagestreams/ruby-centos7.json",
                 "source_url": "https://raw.githubusercontent.com/openshift/origin/master/examples/image-streams/image-streams-centos7.json"
->>>>>>> e2dbc292
             }
         ]
     },
